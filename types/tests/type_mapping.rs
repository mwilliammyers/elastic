--- conflicted
+++ resolved
@@ -6,21 +6,20 @@
 extern crate serde_json;
 extern crate elastic_types;
 
+use serde::Serialize;
 use elastic_types::mapping::prelude::*;
-use elastic_types::date::*;
+use elastic_types::date::prelude::*;
+use elastic_types::string::prelude::*;
 
 //A type we can add to Elasticsearch
-#[derive(Default, Clone)]
+#[derive(Default, Clone, Serialize)]
 struct MyType {
 	pub my_date1: DateTime,
 	pub my_date2: DateTime<EpochMillis, MyDateMapping>,
-	pub my_string: String,
+	pub my_string: ElasticString<DefaultStringFormat, DefaultStringMapping>,
 	pub my_num: i32
 }
 
-<<<<<<< HEAD
-//All this should be derived
-=======
 #[derive(Default, Clone)]
 struct MyDateMapping;
 impl ElasticDateMapping<EpochMillis> for MyDateMapping {
@@ -33,17 +32,29 @@
 	}
 }
 
-//TODO: derive this
+impl ElasticMapping<EpochMillis> for MyDateMapping {
+	type Visitor = ElasticDateMappingVisitor<EpochMillis, MyDateMapping>;
+
+	fn data_type() -> &'static str {
+		"date"
+	}
+}
+
 impl serde::Serialize for MyDateMapping {
 	fn serialize<S>(&self, serializer: &mut S) -> Result<(), S::Error>
 	where S: serde::Serializer {
-		serializer.serialize_struct("mapping", MyDateMapping::get_visitor())
+		serializer.serialize_struct("mapping", Self::get_visitor())
 	}
 }
 
 //TODO: Start Derive -----
 
->>>>>>> 31d30150
+impl TypeEllision for MyType {
+	fn get_ellision() -> TypeEllisionKind {
+		TypeEllisionKind::Ellided
+	}
+}
+
 impl <'a> ElasticDataType<MyTypeMapping<'a>, ()> for MyType { }
 
 //The mapping for our type
@@ -86,7 +97,7 @@
 	}
 }
 
-impl <'a> serde::Serialize for MyTypeMapping<'a> {
+impl <'a> Serialize for MyTypeMapping<'a> {
 	fn serialize<S>(&self, serializer: &mut S) -> Result<(), S::Error>
 	where S: serde::Serializer
 	{
@@ -102,7 +113,7 @@
 	phantom_t: PhantomData<T>,
 	phantom_f: PhantomData<F>
 }
-impl <T: ElasticDataType<M, F>, M: ElasticMapping<F> = NullMapping, F = ()> MappingDispatch<T, M, F> {
+impl <T: ElasticDataType<M, F>, M: ElasticMapping<F>, F> MappingDispatch<T, M, F> {
 	pub fn map<S>(key: &'static str, _: &T, serializer: &mut S) -> Result<(), S::Error> 
 	where S: serde::Serializer {
 		serializer.serialize_struct_elt(key, M::default())
