--- conflicted
+++ resolved
@@ -1,10 +1,6 @@
 [package]
 name = "elastic_types_derive"
-<<<<<<< HEAD
 version = "0.11.0"
-=======
-version = "0.10.2"
->>>>>>> 2a889ce9
 authors = ["Ashley Mannix <ashleymannix@live.com.au>"]
 license = "Apache-2.0"
 description = "Compile-time code generation for Elasticsearch type implementations."
